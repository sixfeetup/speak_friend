--- conflicted
+++ resolved
@@ -18,14 +18,6 @@
 from speak_friend.views.controlpanel import ControlPanel
 
 
-<<<<<<< HEAD
-def create_profile(request):
-    form = profile_form
-    return {
-        'forms': [form],
-        'rendered_form': form.render(),
-    }
-=======
 @view_defaults(route_name='create_profile')
 class CreateProfile(object):
     def __init__(self, request):
@@ -69,7 +61,6 @@
             'forms': [profile_form],
             'rendered_form': profile_form.render(),
         }
->>>>>>> 66d51b1b
 
 
 def edit_profile(request):
