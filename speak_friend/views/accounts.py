--- conflicted
+++ resolved
@@ -12,16 +12,12 @@
 
 def edit_profile(request):
     form = profile_form.render()
-<<<<<<< HEAD
-    return {'form': form}
+    return {
+        'forms': [form],
+        'rendered_form': form,
+    }
 
 
 def token_expired(request):
     request.response.status = "400 Bad Request"
-    return {'message': u'That token has expired'}
-=======
-    return {
-        'forms': [form],
-        'rendered_form': form,
-    }
->>>>>>> aea5c6f8
+    return {'message': u'That token has expired'}