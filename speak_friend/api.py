# The API that should be available to templates.


from pyramid.renderers import get_renderer
<<<<<<< HEAD
from pyramid.threadlocal import get_current_registry
=======
>>>>>>> e405f3d6


class TemplateAPI(object):
    def __init__(self, request, rendering_val):
        self.request = request
        self.init_macros()
        self.init_forms(rendering_val)

    @property
    def settings(self):
<<<<<<< HEAD
        return get_current_registry().settings

    @property
    def macros(self):
        macro_names = ['footer', 'quick_links']
        all_macros = {}
        for mname in macro_names:
            renderer = get_renderer('templates/macros/%s#%s.pt' % (mname, mname))
            all_macros[mname] = renderer.implementation()
        return all_macros
=======
        return self.request.registry.settings

    def init_macros(self):
        macro_names = ['footer', 'quick_links']
        self.macros = {}
        for mname in macro_names:
            renderer = get_renderer('templates/macros/%s#%s.pt' % (mname, mname))
            self.macros[mname] = renderer.implementation()

    def init_forms(self, rendering_val):
        # Initialize any necessary form resources
        self.css_resources = []
        self.js_resources = []
        for form in rendering_val.get('forms', []):
            resources = form.get_widget_resources()
            # XXX: Is the path always going to have this prefix?
            self.css_resources.extend([
                'deform:static/%s' % css_path
                for css_path in resources['css']
            ])
            self.js_resources.extend([
                'deform:static/%s' % js_path
                for js_path in resources['js']
            ])
>>>>>>> e405f3d6
<|MERGE_RESOLUTION|>--- conflicted
+++ resolved
@@ -2,10 +2,6 @@
 
 
 from pyramid.renderers import get_renderer
-<<<<<<< HEAD
-from pyramid.threadlocal import get_current_registry
-=======
->>>>>>> e405f3d6
 
 
 class TemplateAPI(object):
@@ -16,18 +12,6 @@
 
     @property
     def settings(self):
-<<<<<<< HEAD
-        return get_current_registry().settings
-
-    @property
-    def macros(self):
-        macro_names = ['footer', 'quick_links']
-        all_macros = {}
-        for mname in macro_names:
-            renderer = get_renderer('templates/macros/%s#%s.pt' % (mname, mname))
-            all_macros[mname] = renderer.implementation()
-        return all_macros
-=======
         return self.request.registry.settings
 
     def init_macros(self):
@@ -51,5 +35,4 @@
             self.js_resources.extend([
                 'deform:static/%s' % js_path
                 for js_path in resources['js']
-            ])
->>>>>>> e405f3d6
+            ])