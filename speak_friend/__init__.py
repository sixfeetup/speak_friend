--- conflicted
+++ resolved
@@ -48,13 +48,9 @@
     config.add_route('create_profile', '/create_profile')
     config.add_view(accounts.create_profile, route_name='create_profile',
                     renderer='templates/create_profile.pt')
-<<<<<<< HEAD
     config.add_route('create_domain', '/create_domain')
     config.add_view(admin.create_domain, route_name='create_domain',
                     renderer='templates/create_domain.pt')
-=======
-
->>>>>>> f3b02c5a
     config.add_route('control_panel', '/control_panel')
     config.add_view(controlpanel.control_panel, route_name='control_panel',
                     renderer='templates/control_panel.pt')
