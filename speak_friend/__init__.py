--- conflicted
+++ resolved
@@ -30,24 +30,11 @@
 def datetime_adapter(obj, request):
     return obj.isoformat()
 
+
 def null_adapter(obj, request):
     return None
 
-<<<<<<< HEAD
-=======
-def add_controlpanel_section(config, schema, override=False):
-    controlpanel = config.registry.setdefault('controlpanel', {})
-    if schema.name in controlpanel and not override:
-        msg = '%s section already implemented by: %s'
-        raise ConfigurationError(msg % (schema.name,
-                                        schema.path))
-    controlpanel[schema.name] = schema
 
-
-BARFLY = object()
-
-
->>>>>>> eec04435
 def includeme(config):
     # Dependencies
     config.include('deform_bootstrap')
@@ -97,17 +84,14 @@
     config.add_renderer('json', json_renderer)
     json_renderer.add_adapter(datetime.datetime, datetime_adapter)
     json_renderer.add_adapter(colander.null.__class__, null_adapter)
-<<<<<<< HEAD
 
-    # Call custom directive
-    ## Core control panel sections
-=======
     ## Add custom directives
     config.add_directive('add_controlpanel_section', add_controlpanel_section)
     config.add_directive('set_password_context', set_password_context)
     config.add_directive('set_password_validator', set_password_validator)
-    ## And call with our notification form
->>>>>>> eec04435
+
+    # Call custom directive
+    ## Core control panel sections
     config.add_controlpanel_section(user_creation_email_notification_schema)
     config.add_controlpanel_section(contact_us_email_notification_schema)
     ## Password context
