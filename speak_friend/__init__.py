import datetime

import colander

from pyramid.config import Configurator
from pyramid.config import aslist
from pyramid.exceptions import ConfigurationError
from pyramid.events import BeforeRender
from pyramid.renderers import JSON

from sqlalchemy import engine_from_config

from speak_friend.events import UserActivity
from speak_friend.forms.controlpanel import user_creation_email_notification_schema
from speak_friend.models import DBSession, Base
from speak_friend.views import accounts
from speak_friend.views import controlpanel
from speak_friend.subscribers import register_api
<<<<<<< HEAD
from speak_friend.configuration import set_password_hash
=======
from speak_friend.subscribers import log_activity


def datetime_adapter(obj, request):
    return obj.isoformat()

def null_adapter(obj, request):
    return None

def add_controlpanel_section(config, schema, override=False):
    controlpanel = config.registry.setdefault('controlpanel', {})
    if schema.name in controlpanel and not override:
        msg = '%s section already implemented by: %s'
        raise ConfigurationError(msg % (schema.name,
                                        schema.path))
    controlpanel[schema.name] = schema
>>>>>>> 71224048


def includeme(config):
    # Dependencies
    config.include('pyramid_exclog')

    # Events
    config.add_subscriber(register_api, BeforeRender)
    config.add_subscriber(log_activity, UserActivity)

    # Routes
    config.add_route('create_profile', '/create_profile')
    config.add_view(accounts.create_profile, route_name='create_profile',
                    renderer='templates/create_profile.pt')
<<<<<<< HEAD
    config.add_subscriber(register_api, BeforeRender)
    config.add_directive('set_password_hash', set_password_hash)
=======
    config.add_route('control_panel', '/control_panel')
    config.add_view(controlpanel.control_panel, route_name='control_panel',
                    renderer='templates/control_panel.pt')
    config.add_static_view('speak_friend_static', 'speak_friend:static', cache_max_age=3600)
    config.add_static_view('deform_static', 'deform:static')

    # Control panel
    ## Necessary JSON adapters, to ensure the data submitted can be serialized
    json_renderer = JSON()
    config.add_renderer('json', json_renderer)
    json_renderer.add_adapter(datetime.datetime, datetime_adapter)
    json_renderer.add_adapter(colander.null.__class__, null_adapter)
    ## Add custom directives
    config.add_directive('add_controlpanel_section', add_controlpanel_section)
    ## And call with our notification form
    config.add_controlpanel_section(user_creation_email_notification_schema)
>>>>>>> 71224048


def init_sa(config):
    settings = config.registry.settings
    engine = engine_from_config(settings, 'sqlalchemy.')
    DBSession.configure(bind=engine)
    config.scan('speak_friend.models')
    extra_model_paths = aslist(settings.get('speak_friend.extra_models', []))
    for emp in extra_model_paths:
        config.scan(emp)
    return engine


def main(global_config, **settings):
    """ This function returns a Pyramid WSGI application.
    """
    config = Configurator(settings=settings)
    init_sa(config)

    # Includes for any packages that hook into configuration.
    config.include('pyramid_tm')

    # Extending an existing package allows you to override
    # view mappings and other configuration details.
    # config.include('base_package_name')

    # overriding templates should be done as follows:

    # config.override_asset('base_package_name:templates/base.pt',
    #                       'speak_friend:templates/override.pt')

    # Configuring URLs
    config.add_static_view('static', 'static', cache_max_age=3600)
    config.add_route('home', '/')
    includeme(config)
    config.set_password_hash('passlib.hash.bcrypt')
    config.scan()

    return config.make_wsgi_app()<|MERGE_RESOLUTION|>--- conflicted
+++ resolved
@@ -16,9 +16,7 @@
 from speak_friend.views import accounts
 from speak_friend.views import controlpanel
 from speak_friend.subscribers import register_api
-<<<<<<< HEAD
 from speak_friend.configuration import set_password_hash
-=======
 from speak_friend.subscribers import log_activity
 
 
@@ -35,7 +33,6 @@
         raise ConfigurationError(msg % (schema.name,
                                         schema.path))
     controlpanel[schema.name] = schema
->>>>>>> 71224048
 
 
 def includeme(config):
@@ -50,10 +47,9 @@
     config.add_route('create_profile', '/create_profile')
     config.add_view(accounts.create_profile, route_name='create_profile',
                     renderer='templates/create_profile.pt')
-<<<<<<< HEAD
-    config.add_subscriber(register_api, BeforeRender)
+
     config.add_directive('set_password_hash', set_password_hash)
-=======
+
     config.add_route('control_panel', '/control_panel')
     config.add_view(controlpanel.control_panel, route_name='control_panel',
                     renderer='templates/control_panel.pt')
@@ -70,7 +66,6 @@
     config.add_directive('add_controlpanel_section', add_controlpanel_section)
     ## And call with our notification form
     config.add_controlpanel_section(user_creation_email_notification_schema)
->>>>>>> 71224048
 
 
 def init_sa(config):
