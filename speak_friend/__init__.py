--- conflicted
+++ resolved
@@ -34,10 +34,7 @@
 def null_adapter(obj, request):
     return None
 
-<<<<<<< HEAD
-=======
 
->>>>>>> 6d29b5e3
 def includeme(config):
     # Dependencies
     config.include('deform_bootstrap')
