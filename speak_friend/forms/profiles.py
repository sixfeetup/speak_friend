import re
from pkg_resources import resource_filename

from colander import Bool, MappingSchema, SchemaNode, String, Integer, Invalid
from colander import Email, Function, Regex
from deform import Button, Form
from deform import ZPTRendererFactory
from deform.widget import CheckedInputWidget
from deform.widget import CheckedPasswordWidget, PasswordWidget
<<<<<<< HEAD
=======
from deform.widget import HiddenWidget
>>>>>>> bbc9f661
from deform.widget import ResourceRegistry

from speak_friend.models import DBSession
from speak_friend.models.profiles import UserProfile


# set a resource registry that contains resources for the password widget
password_registry = ResourceRegistry()
password_registry.set_js_resources('password', None,
                                   'js/zxcvbn-async.js',
                                   'js/password_strength.js')
password_registry.set_css_resources('password', None,
                                    'css/password_strength.css')


# set a template renderer that loads both deform and speak_friend templates
deform_path = resource_filename('deform', 'templates')
deform_bootstrap_path = resource_filename('deform_bootstrap', 'templates')
speak_friend_path = resource_filename('speak_friend', 'templates')
search_path = (speak_friend_path, deform_bootstrap_path, deform_path)
renderer = ZPTRendererFactory(search_path)


class StrengthValidatingPasswordWidget(CheckedPasswordWidget):
    requirements = (('jquery.maskedinput', None),
                    ('password', None), )
    template = 'widgets/strength_validating_password'


fqdn_re = re.compile(
    r'(?=^.{1,254}$)(^(?:(?!\d+\.)[a-zA-Z0-9_\-]{1,63}\.?)+(?:[a-zA-Z]{2,})$)')


class FQDN(Regex):
    """Validator for a Fully Qualified Domain Name

    If ``msg`` is supplied, it will be the error message to be used when
    raising `colander.Invalid`; otherwise, defaults to 'Invalid domain name'
    """
    def __init__(self, msg=None):
        if msg is None:
            msg = "Invalid domain name"
        super(FQDN, self).__init__(fqdn_re, msg=msg)


class UserEmail(Email):
    """Validator to check email existence in UserProfiles

    If ``msg`` is supplied, it will be the error message to be used when
    raising `colander.Invalid`; otherwise, defaults to 'No user with that email address'

    The ``should_exist`` keyword argument specifies whether the validator checks for the
    email existing or not in the table. It defaults to `True`
    """
    def __init__(self, msg=None, should_exist=True):
        if msg is None:
            msg = "No user with that email address"
        self.should_exist = should_exist
        super(UserEmail, self).__init__(msg=msg)

    def __call__(self, node, value):
        super(UserEmail, self).__call__(node, value)
        session = DBSession()
        query = session.query(UserProfile)
        query = query.filter(UserProfile.email==value)
        exists = bool(query.count())
        if exists != self.should_exist:
            raise Invalid(node, self.msg)


def username_validator(should_exist):
    """Generates validator function to check existence of a username

    This function generates another function that will be used by a
    ``colander.Function`` validator.

    The ``should_exist`` argument specifies whether the validator
    checks for the user existing or not in the table. It defaults to `True`
    """
    def inner_username_validator(value):
        session = DBSession()
        query = session.query(UserProfile)
        query = query.filter(UserProfile.username==value)
        exists = bool(query.count())
        if exists != should_exist:
            if should_exist == True:
                return "Username does not exist."
            else:
                return "Username already exists."
        # Functions used with the function validator must return True.
        return True
    return inner_username_validator


class Profile(MappingSchema):
    username = SchemaNode(
        String(),
        validator=Function(username_validator(False)),
    )
    first_name = SchemaNode(String())
    last_name = SchemaNode(String())
    email = SchemaNode(
        String(),
        title=u'Email Address',
        validator=UserEmail(should_exist=False,
                         msg="Email address already in use."),
        widget=CheckedInputWidget(subject=u'Email Address',
                                 confirm_subject=u'Confirm Email Address'),
    )
    password = SchemaNode(
        String(),
        widget=CheckedPasswordWidget(),
    )
    agree_to_policy = SchemaNode(
        Bool(),
        title='I agree to the usage policy.',
    )
    captcha = SchemaNode(String())
    came_from = SchemaNode(
        String(),
        widget = HiddenWidget(),
    )

# instantiate our form with custom registry and renderer to get extra
# templates and resources
profile_form = Form(Profile(), buttons=('submit', 'cancel'),
                    resource_registry=password_registry,
                    renderer=renderer)
<<<<<<< HEAD

=======
>>>>>>> bbc9f661

class Domain(MappingSchema):
    name = SchemaNode(
        String(),
        title="Domain Name",
        description="Must be a valid Fully Qualified Domain Name",
        validator=FQDN(),
    )
    password_valid = SchemaNode(
        Integer(),
        title="Password valid",
        description="Indicate the length of time, in minutes that a password "
                    "should be valid (a negative value will use the system "
                    "default)",
    )
    max_attempts = SchemaNode(
        Integer(),
        title="Maximum login attempts",
        description="Indicate the number of times a user may fail a login "
                    "attempt before being disabled (a negative value will "
                    "use the system default)",
    )


class PasswordResetRequest(MappingSchema):
      email = SchemaNode(
          String(),
          title=u'Email Address',
          validator=UserEmail(should_exist=True),
      )


password_reset_request_form = Form(
    PasswordResetRequest(),
    buttons=(
        Button('submit', title='Request Password'),
        'cancel'
    ),
)


class Login(MappingSchema):
    login = SchemaNode(String())
    password = SchemaNode(String(),
                          widget=PasswordWidget())

login_form = Form(Login(),
        buttons=(
            Button('submit', title='Log In'),
            'cancel'
        )
)<|MERGE_RESOLUTION|>--- conflicted
+++ resolved
@@ -7,10 +7,7 @@
 from deform import ZPTRendererFactory
 from deform.widget import CheckedInputWidget
 from deform.widget import CheckedPasswordWidget, PasswordWidget
-<<<<<<< HEAD
-=======
 from deform.widget import HiddenWidget
->>>>>>> bbc9f661
 from deform.widget import ResourceRegistry
 
 from speak_friend.models import DBSession
@@ -139,10 +136,7 @@
 profile_form = Form(Profile(), buttons=('submit', 'cancel'),
                     resource_registry=password_registry,
                     renderer=renderer)
-<<<<<<< HEAD
 
-=======
->>>>>>> bbc9f661
 
 class Domain(MappingSchema):
     name = SchemaNode(
