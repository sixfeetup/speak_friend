import re
from pkg_resources import resource_filename

from colander import Bool, MappingSchema, SchemaNode, String, Integer, Invalid
from colander import Email, Function, Regex
from deform import Button, Form
from deform import ZPTRendererFactory
from deform.widget import CheckedInputWidget
from deform.widget import CheckedPasswordWidget
from deform.widget import ResourceRegistry

from speak_friend.models import DBSession
from speak_friend.models.profiles import UserProfile


<<<<<<< HEAD
# set a resource registry that contains resources for the password widget
password_registry = ResourceRegistry()
password_registry.set_js_resources('password', None,
                                   'js/zxcvbn-async.js',
                                   'js/password_strength.js')
password_registry.set_css_resources('password', None,
                                    'css/password_strength.css')


# set a template renderer that loads both deform and speak_friend templates
deform_path = resource_filename('deform', 'templates')
deform_bootstrap_path = resource_filename('deform_bootstrap', 'templates')
speak_friend_path = resource_filename('speak_friend', 'templates')
search_path = (speak_friend_path, deform_bootstrap_path, deform_path)
renderer = ZPTRendererFactory(search_path)


class StrengthValidatingPasswordWidget(CheckedPasswordWidget):
    requirements = (('jquery.maskedinput', None),
                    ('password', None), )
    template = 'widgets/strength_validating_password'


class Profile(MappingSchema):
    username = SchemaNode(String())
    first_name = SchemaNode(String())
    last_name = SchemaNode(String())
    email = SchemaNode(String(),
                       validator=Email(),
                       widget=CheckedInputWidget())
    password = SchemaNode(String(),
                          widget=StrengthValidatingPasswordWidget())
    agree_to_policy = SchemaNode(Bool(),
                                 title='I agree to the usage policy.')
    captcha = SchemaNode(String())


# instantiate our form with custom registry and renderer to get extra
# templates and resources
profile_form = Form(Profile(), buttons=('submit', 'cancel'),
                    resource_registry=password_registry,
                    renderer=renderer)
=======
>>>>>>> 66d51b1b


fqdn_re = re.compile(
    r'(?=^.{1,254}$)(^(?:(?!\d+\.)[a-zA-Z0-9_\-]{1,63}\.?)+(?:[a-zA-Z]{2,})$)')


class FQDN(Regex):
    """Validator for a Fully Qualified Domain Name

    If ``msg`` is supplied, it will be the error message to be used when
    raising `colander.Invalid`; otherwise, defaults to 'Invalid domain name'
    """
    def __init__(self, msg=None):
        if msg is None:
            msg = "Invalid domain name"
        super(FQDN, self).__init__(fqdn_re, msg=msg)


class UserEmail(Email):
    """Validator to check email existence in UserProfiles

    If ``msg`` is supplied, it will be the error message to be used when
    raising `colander.Invalid`; otherwise, defaults to 'No user with that email address'

    The ``should_exist`` keyword argument specifies whether the validator checks for the
    email existing or not in the table. It defaults to `True`
    """
    def __init__(self, msg=None, should_exist=True):
        if msg is None:
            msg = "No user with that email address"
        self.should_exist = should_exist
        super(UserEmail, self).__init__(msg=msg)

    def __call__(self, node, value):
        super(UserEmail, self).__call__(node, value)
        session = DBSession()
        query = session.query(UserProfile)
        query = query.filter(UserProfile.email==value)
        exists = bool(query.count())
        if exists != self.should_exist:
            raise Invalid(node, self.msg)


def username_validator(should_exist):
    """Generates validator function to check existence of a username

    This function generates another function that will be used by a
    ``colander.Function`` validator.

    The ``should_exist`` argument specifies whether the validator
    checks for the user existing or not in the table. It defaults to `True`
    """
    def inner_username_validator(value):
        session = DBSession()
        query = session.query(UserProfile)
        query = query.filter(UserProfile.username==value)
        exists = bool(query.count())
        if exists != should_exist:
            if should_exist == True:
                return "Username does not exist."
            else:
                return "Username already exists."
        # Functions used with the function validator must return True.
        return True
    return inner_username_validator


class Profile(MappingSchema):
    username = SchemaNode(String(), validator=Function(
                username_validator(False)))
    first_name = SchemaNode(String())
    last_name = SchemaNode(String())
    email = SchemaNode(String(),
                       title=u'Email Address',
                       validator=UserEmail(should_exist=False,
                                        msg="Email address already in use."),
                       widget=CheckedInputWidget(subject=u'Email Address',
                                                confirm_subject=u'Confirm Email Address'))
    password = SchemaNode(String(),
                          widget=CheckedPasswordWidget())
    agree_to_policy = SchemaNode(Bool(),
                                 title='I agree to the usage policy.')
    captcha = SchemaNode(String())

profile_form = Form(Profile(), buttons=('submit', 'cancel'))


class Domain(MappingSchema):
    name = SchemaNode(
        String(),
        title="Domain Name",
        description="Must be a valid Fully Qualified Domain Name",
        validator=FQDN())
    password_valid = SchemaNode(
        Integer(),
        title="Password valid",
        description="Indicate the length of time, in minutes that a password "
                    "should be valid (a negative value will use the system "
                    "default)")
    max_attempts = SchemaNode(
        Integer(),
        title="Maximum login attempts",
        description="Indicate the number of times a user may fail a login "
                    "attempt before being disabled (a negative value will "
                    "use the system default)")


class PasswordResetRequest(MappingSchema):
      email = SchemaNode(
          String(),
          title=u'Email Address',
          validator=UserEmail(should_exist=True),
      )


password_reset_request_form = Form(
    PasswordResetRequest(),
    buttons=(
        Button('submit', title='Request Password'),
        'cancel'
    ),
)<|MERGE_RESOLUTION|>--- conflicted
+++ resolved
@@ -13,7 +13,6 @@
 from speak_friend.models.profiles import UserProfile
 
 
-<<<<<<< HEAD
 # set a resource registry that contains resources for the password widget
 password_registry = ResourceRegistry()
 password_registry.set_js_resources('password', None,
@@ -35,29 +34,6 @@
     requirements = (('jquery.maskedinput', None),
                     ('password', None), )
     template = 'widgets/strength_validating_password'
-
-
-class Profile(MappingSchema):
-    username = SchemaNode(String())
-    first_name = SchemaNode(String())
-    last_name = SchemaNode(String())
-    email = SchemaNode(String(),
-                       validator=Email(),
-                       widget=CheckedInputWidget())
-    password = SchemaNode(String(),
-                          widget=StrengthValidatingPasswordWidget())
-    agree_to_policy = SchemaNode(Bool(),
-                                 title='I agree to the usage policy.')
-    captcha = SchemaNode(String())
-
-
-# instantiate our form with custom registry and renderer to get extra
-# templates and resources
-profile_form = Form(Profile(), buttons=('submit', 'cancel'),
-                    resource_registry=password_registry,
-                    renderer=renderer)
-=======
->>>>>>> 66d51b1b
 
 
 fqdn_re = re.compile(
@@ -142,8 +118,11 @@
                                  title='I agree to the usage policy.')
     captcha = SchemaNode(String())
 
-profile_form = Form(Profile(), buttons=('submit', 'cancel'))
-
+# instantiate our form with custom registry and renderer to get extra
+# templates and resources
+profile_form = Form(Profile(), buttons=('submit', 'cancel'),
+                    resource_registry=password_registry,
+                    renderer=renderer)
 
 class Domain(MappingSchema):
     name = SchemaNode(
