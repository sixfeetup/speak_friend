--- conflicted
+++ resolved
@@ -14,12 +14,8 @@
                                    href request.route_url('list_domains')">List Domains</a>
                 <a class="btn" href="#"
                    tal:define="activeClass api.is_active_tab('user_search')"
-<<<<<<< HEAD
-                   tal:attributes="class string:${activeClass} btn">List Users</a>
-=======
                    tal:attributes="class string:${activeClass} btn;
-                                   href request.route_url('user_search')">Find Users</a>
->>>>>>> bea50ca8
+                                   href request.route_url('user_search')">List Users</a>
               </div>
         </metal:nav>
     </metal:admin>
