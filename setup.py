--- conflicted
+++ resolved
@@ -21,13 +21,10 @@
     'SQLAlchemy',
     'transaction',
     'zope.sqlalchemy',
-<<<<<<< HEAD
     'zope.interface',
     'zope.component',
-=======
     'pyramid_exclog',
     'mailinglogger',
->>>>>>> 795b5963
     ]
 
 tests_require = requires + [
